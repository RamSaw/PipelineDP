--- conflicted
+++ resolved
@@ -49,7 +49,6 @@
 
 class BeamOperations(PipelineOperations):
     """Apache Beam adapter."""
-<<<<<<< HEAD
 
     def map(self, col, fn, stage_name: str):
         return col | stage_name >> beam.Map(fn)
@@ -143,35 +142,6 @@
     def count_per_element(self, rdd, stage_name: str = None):
         return rdd.map(lambda x: (x, 1))\
             .reduceByKey(lambda x, y: (x + y))
-=======
-
-    def map(self, col, fn, stage_name: str):
-        return col | stage_name >> beam.Map(fn)
-
-    def map_tuple(self, col, fn, stage_name: str):
-        return col | stage_name >> beam.MapTuple(fn)
-
-    def map_values(self, col, fn, stage_name: str):
-        return col | stage_name >> beam.MapTuple(lambda k, v: (k, fn(v)))
-
-    def group_by_key(self, col, stage_name: str):
-        return col | stage_name >> beam.GroupByKey()
-
-    def filter(self, col, fn, stage_name: str):
-        return col | stage_name >> beam.Filter(fn)
-
-    def keys(self, col, stage_name: str):
-        return col | stage_name >> beam.Keys()
-
-    def values(self, col, stage_name: str):
-        return col | stage_name >> beam.Values()
-
-    def sample_fixed_per_key(self, col, n: int, stage_name: str):
-        return col | stage_name >> combiners.Sample.FixedSizePerKey(n)
-
-    def count_per_element(self, col, stage_name: str):
-        return col | stage_name >> combiners.Count.PerElement()
->>>>>>> 41a7e7e0
 
 
 class LocalPipelineOperations(PipelineOperations):
@@ -180,11 +150,7 @@
     def map(self, col, fn, stage_name: str = None):
         return map(fn, col)
 
-<<<<<<< HEAD
-    def map_tuple(self, col, fn, stage_name: str):
-=======
     def map_tuple(self, col, fn, stage_name: str = None):
->>>>>>> 41a7e7e0
         return (fn(k, v) for k, v in col)
 
     def map_values(self, col, fn, stage_name: str):
