# Copyright 2022 OpenMined.
#
# Licensed under the Apache License, Version 2.0 (the "License");
# you may not use this file except in compliance with the License.
# You may obtain a copy of the License at
#
#      http://www.apache.org/licenses/LICENSE-2.0
#
# Unless required by applicable law or agreed to in writing, software
# distributed under the License is distributed on an "AS IS" BASIS,
# WITHOUT WARRANTIES OR CONDITIONS OF ANY KIND, either express or implied.
# See the License for the specific language governing permissions and
# limitations under the License.
import unittest
from absl.testing import parameterized
import apache_beam as beam
import apache_beam.testing.test_pipeline as test_pipeline
import apache_beam.testing.util as beam_util
import pytest
import sys
from unittest.mock import Mock, MagicMock, patch
from typing import List

from pipeline_dp import DataExtractors
from pipeline_dp.pipeline_backend import MultiProcLocalBackend, SparkRDDBackend
from pipeline_dp.pipeline_backend import LocalBackend
from pipeline_dp.pipeline_backend import BeamBackend
import pipeline_dp.combiners as dp_combiners


class BeamBackendTest(parameterized.TestCase):

    @classmethod
    def setUpClass(cls):
        cls.backend = BeamBackend()
        cls.data_extractors = DataExtractors(
            partition_extractor=lambda x: x[1],
            privacy_id_extractor=lambda x: x[0],
            value_extractor=lambda x: x[2])

    @parameterized.parameters(True, False)
    def test_to_collection(self, input_is_pcollection):
        with test_pipeline.TestPipeline() as p:
            input = [1, 3, 5]
            if input_is_pcollection:
                input = p | "Creat input PCollection" >> beam.Create(input)
            col = p | beam.Create([])
            output = self.backend.to_collection(input, col, "to_collection")
            self.assertIsInstance(output, beam.PCollection)
            beam_util.assert_that(output, beam_util.equal_to([1, 3, 5]))

    def test_filter_by_key_must_not_be_none(self):
        with test_pipeline.TestPipeline() as p:
            data = [(7, 1), (2, 1), (3, 9), (4, 1), (9, 10)]
            col = p | "Create PCollection" >> beam.Create(data)
            key_to_keep = None
            with self.assertRaises(TypeError):
                self.backend.filter_by_key(col, key_to_keep, "filter_by_key")

    @parameterized.parameters(
        {'in_memory': True},
        {'in_memory': False},
    )
    def test_filter_by_key_remove(self, in_memory):
        with test_pipeline.TestPipeline() as p:
            data = [(7, 1), (2, 1), (3, 9), (4, 1), (9, 10)]
            col = p | "Create PCollection" >> beam.Create(data)
            keys_to_keep = [7, 9, 9]
            expected_result = [(7, 1), (9, 10)]
            if not in_memory:
                keys_to_keep = p | "To PCollection" >> beam.Create(keys_to_keep)
            result = self.backend.filter_by_key(col, keys_to_keep,
                                                "filter_by_key")
            beam_util.assert_that(result, beam_util.equal_to(expected_result))

    @parameterized.parameters(
        {'in_memory': True},
        {'in_memory': False},
    )
    def test_filter_by_key_empty_keys_to_keep(self, in_memory):
        with test_pipeline.TestPipeline() as p:
            col = p | "Create PCollection" >> beam.Create([(7, 1), (2, 1),
                                                           (3, 9), (4, 1),
                                                           (9, 10)])
            keys_to_keep = []
            if not in_memory:
                keys_to_keep = p | "To PCollection" >> beam.Create(keys_to_keep)
            result = self.backend.filter_by_key(col, keys_to_keep,
                                                "filter_by_key")
            beam_util.assert_that(result, beam_util.equal_to([]))

    def test_combine_accumulators_per_key(self):
        with test_pipeline.TestPipeline() as p:
            col = p | "Create PCollection" >> beam.Create([(6, 1), (7, 1),
                                                           (6, 1), (7, 1),
                                                           (8, 1)])
            sum_combiner = SumCombiner()
            col = self.backend.group_by_key(col, "group_by_key")
            col = self.backend.map_values(col, sum_combiner.create_accumulator,
                                          "Wrap into accumulators")
            col = self.backend.combine_accumulators_per_key(
                col, sum_combiner, "Reduce accumulators per key")
            result = self.backend.map_values(col, sum_combiner.compute_metrics,
                                             "Compute metrics")

            beam_util.assert_that(result,
                                  beam_util.equal_to([(6, 2), (7, 2), (8, 1)]))

    def test_local_combine_accumulators_per_key(self):
        with test_pipeline.TestPipeline() as p:
            data = p | beam.Create([(1, 2), (1, 5), (2, 1), (1, 4), (3, 8),
                                    (2, 3)])
            col = self.backend.reduce_per_key(data, lambda x, y: x + y,
                                              "Reduce")
            beam_util.assert_that(col,
                                  beam_util.equal_to([(1, 11), (2, 4), (3, 8)]))

    def test_local_combine_accumulators_per_key(self):
        with test_pipeline.TestPipeline() as p:
            data = p | beam.Create([1, 2, 3, 4, 5])
            col = self.backend.to_list(data, "To list")
            beam_util.assert_that(col, beam_util.equal_to([[1, 2, 3, 4, 5]]))

    def test_flatten(self):
        with test_pipeline.TestPipeline() as p:
            data1 = p | "data1" >> beam.Create([1, 2, 3, 4])
            data2 = p | "data2" >> beam.Create([5, 6, 7, 8])
            col = self.backend.flatten((data1, data2), "flatten")
            beam_util.assert_that(col,
                                  beam_util.equal_to([1, 2, 3, 4, 5, 6, 7, 8]))

    def test_distinct(self):
        with test_pipeline.TestPipeline() as p:
            input = p | beam.Create([3, 2, 1, 3, 5, 4, 1, 1, 2])
            output = self.backend.distinct(input, "distinct")
            beam_util.assert_that(output, beam_util.equal_to([1, 2, 3, 4, 5]))

    def test_sum_per_key(self):
        with test_pipeline.TestPipeline() as p:
            data = p | beam.Create([(1, 2), (2, 1), (1, 4), (3, 8), (2, -3),
                                    (10, 5)])
            result = self.backend.sum_per_key(data, "sum_per_key")
            beam_util.assert_that(
                result, beam_util.equal_to([(1, 6), (2, -2), (3, 8), (10, 5)]))


class BeamBackendStageNameTest(unittest.TestCase):

    class MockUniqueLabelGenerators:

        def unique(self, stage_name: str = ""):
            return "unique_label"

    @staticmethod
    def _create_mock_pcollection():
        mock = Mock()
        mock.__or__ = MagicMock(return_value=mock)
        return mock

    @staticmethod
    def _test_helper():
        mock_pcollection = BeamBackendStageNameTest._create_mock_pcollection()
        backend = BeamBackend()
        backend._ulg = BeamBackendStageNameTest.MockUniqueLabelGenerators()
        return mock_pcollection, backend

    @patch("apache_beam.transforms.ptransform.PTransform.__rrshift__")
    def test_map(self, mock_rrshift):
        mock_pcollection, backend = self._test_helper()
        backend.map(mock_pcollection, lambda x: x, "stage_name")
        mock_rrshift.assert_called_once_with("unique_label")

    @patch("apache_beam.transforms.ptransform.PTransform.__rrshift__")
    def test_map_values(self, mock_rrshift):
        mock_pcollection, backend = self._test_helper()
        backend.map_values(mock_pcollection, lambda x: x, "stage_name")
        mock_rrshift.assert_called_once_with("unique_label")

    @patch("apache_beam.transforms.ptransform.PTransform.__rrshift__")
    def test_flat_map(self, mock_rrshift):
        mock_pcollection, backend = self._test_helper()
        backend.flat_map(mock_pcollection, lambda x: x, "stage_name")
        mock_rrshift.assert_called_once_with("unique_label")

    @patch("apache_beam.transforms.ptransform.PTransform.__rrshift__")
    def test_map_tuple(self, mock_rrshift):
        mock_pcollection, backend = self._test_helper()
        backend.map_tuple(mock_pcollection, lambda x: x, "stage_name")
        mock_rrshift.assert_called_once_with("unique_label")

    @patch("apache_beam.transforms.ptransform.PTransform.__rrshift__")
    def test_group_by_key(self, mock_rrshift):
        mock_pcollection, backend = self._test_helper()
        backend.group_by_key(mock_pcollection, "stage_name")
        mock_rrshift.assert_called_once_with("unique_label")

    @patch("apache_beam.transforms.ptransform.PTransform.__rrshift__")
    def test_filter(self, mock_rrshift):
        mock_pcollection, backend = self._test_helper()
        backend.filter(mock_pcollection, lambda x: True, "stage_name")
        mock_rrshift.assert_called_once_with("unique_label")

    @patch("apache_beam.transforms.ptransform.PTransform.__rrshift__")
    def test_filter_by_key(self, mock_rrshift):
        mock_pcollection, backend = self._test_helper()
        backend.filter_by_key(mock_pcollection, [1], "stage_name")
        mock_rrshift.assert_called_once_with("unique_label")

    @patch("apache_beam.transforms.ptransform.PTransform.__rrshift__")
    def test_keys(self, mock_rrshift):
        mock_pcollection, backend = self._test_helper()
        backend.keys(mock_pcollection, "stage_name")
        mock_rrshift.assert_called_once_with("unique_label")

    @patch("apache_beam.transforms.ptransform.PTransform.__rrshift__")
    def test_values(self, mock_rrshift):
        mock_pcollection, backend = self._test_helper()
        backend.values(mock_pcollection, "stage_name")
        mock_rrshift.assert_called_once_with("unique_label")

    @patch("apache_beam.transforms.ptransform.PTransform.__rrshift__")
    def test_sample_fixed_per_key(self, mock_rrshift):
        mock_pcollection, backend = self._test_helper()
        backend.sample_fixed_per_key(mock_pcollection, 1, "stage_name")
        mock_rrshift.assert_called_once_with("unique_label")

    @patch("apache_beam.transforms.ptransform.PTransform.__rrshift__")
    def test_count_per_element(self, mock_rrshift):
        mock_pcollection, backend = self._test_helper()
        backend.count_per_element(mock_pcollection, "stage_name")
        mock_rrshift.assert_called_once_with("unique_label")

    def test_backend_stage_name_must_be_unique(self):
        backend_1 = BeamBackend("SAME_backend_SUFFIX")
        backend_2 = BeamBackend("SAME_backend_SUFFIX")
        with test_pipeline.TestPipeline() as p:
            col = p | f"UNIQUE_BEAM_CREATE_NAME" >> beam.Create([(6, 1),
                                                                 (6, 2)])
            backend_1.map(col, lambda x: x, "SAME_MAP_NAME")
            with self.assertRaisesRegex(RuntimeError,
                                        expected_regex="A transform with label "
                                        "\"SAME_MAP_NAME_SAME_backend_SUFFIX\" "
                                        "already exists in the pipeline"):
                backend_2.map(col, lambda x: x, "SAME_MAP_NAME")

    def test_one_suffix_multiple_same_stage_name(self):
        backend = BeamBackend("UNIQUE_BACKEND_SUFFIX")
        with test_pipeline.TestPipeline() as p:
            col = p | f"UNIQUE_BEAM_CREATE_NAME" >> beam.Create([(6, 1),
                                                                 (6, 2)])
            backend.map(col, lambda x: x, "SAME_MAP_NAME")
            backend.map(col, lambda x: x, "SAME_MAP_NAME")
            backend.map(col, lambda x: x, "SAME_MAP_NAME")

        self.assertEqual("_UNIQUE_BACKEND_SUFFIX", backend._ulg._suffix)
        self.assertEqual(3, len(backend._ulg._labels))
        self.assertIn("SAME_MAP_NAME_UNIQUE_BACKEND_SUFFIX",
                      backend._ulg._labels)
        self.assertIn("SAME_MAP_NAME_1_UNIQUE_BACKEND_SUFFIX",
                      backend._ulg._labels)
        self.assertIn("SAME_MAP_NAME_2_UNIQUE_BACKEND_SUFFIX",
                      backend._ulg._labels)


@unittest.skipIf(sys.version_info.minor <= 7 and sys.version_info.major == 3,
                 "There are some problems with PySpark setup on older python.")
class SparkRDDBackendTest(parameterized.TestCase):

    @classmethod
    def setUpClass(cls):
        import pyspark
        conf = pyspark.SparkConf()
        cls.sc = pyspark.SparkContext.getOrCreate(conf=conf)
        cls.data_extractors = DataExtractors(
            partition_extractor=lambda x: x[1],
            privacy_id_extractor=lambda x: x[0],
            value_extractor=lambda x: x[2])
        cls.backend = SparkRDDBackend(cls.sc)

    def test_filter_by_key_none_keys_to_keep(self):
        data = [(1, 11), (2, 22)]
        dist_data = self.sc.parallelize(data)
        key_to_keep = None
        with self.assertRaises(TypeError):
            self.backend.filter_by_key(dist_data, key_to_keep)

    @parameterized.parameters({'distributed': False}, {'distributed': True})
    def test_filter_by_key_empty_keys_to_keep(self, distributed):
        data = [(1, 11), (2, 22)]
        dist_data = self.sc.parallelize(data)
        keys_to_keep = []
        if distributed:
            keys_to_keep = self.sc.parallelize(keys_to_keep)
        result = self.backend.filter_by_key(dist_data, keys_to_keep).collect()
        self.assertListEqual(result, [])

    @parameterized.parameters({'distributed': False}, {'distributed': True})
    def test_filter_by_key_nonempty_keys_to_keep(self, distributed):
        data = [(1, 11), (2, 22)]
        dist_data = self.sc.parallelize(data)
        keys_to_keep = [1, 3, 3]
        if distributed:
            keys_to_keep = self.sc.parallelize(keys_to_keep)
        result = self.backend.filter_by_key(dist_data, keys_to_keep).collect()
        self.assertListEqual(result, [(1, 11)])

    def test_sample_fixed_per_key(self):
        data = [(1, 11), (2, 22), (3, 33), (1, 14), (2, 25), (1, 16)]
        dist_data = self.sc.parallelize(data)
        rdd = self.backend.sample_fixed_per_key(dist_data, 2)
        result = dict(rdd.collect())
        self.assertEqual(len(result[1]), 2)
        self.assertTrue(set(result[1]).issubset({11, 14, 16}))
        self.assertSetEqual(set(result[2]), {22, 25})
        self.assertSetEqual(set(result[3]), {33})

    def test_count_per_element(self):
        data = ['a', 'b', 'a']
        dist_data = self.sc.parallelize(data)
        rdd = self.backend.count_per_element(dist_data)
        result = rdd.collect()
        result = dict(result)
        self.assertDictEqual(result, {'a': 2, 'b': 1})

    def test_sum_per_key(self):
        data = self.sc.parallelize([(1, 2), (2, 1), (1, 4), (3, 8), (2, -3),
                                    (10, 5)])
        result = self.backend.sum_per_key(data).collect()
        self.assertEqual(set(result), {(1, 6), (2, -2), (3, 8), (10, 5)})

    @unittest.skipIf(
        sys.platform == "darwin" and sys.version_info.major == 3 and
        (sys.version_info.minor == 8 or sys.version_info.minor == 9),
<<<<<<< HEAD
        "There are some problems with PySpark setup on macOS in python 3.8 and 3.9."
    )
=======
        "There are some problems with PySpark setup on macOS in python 3.8 "
        "and 3.9.")
>>>>>>> eac9bcbe
    def test_combine_accumulators_per_key(self):
        data = self.sc.parallelize([(1, 2), (2, 1), (1, 4), (3, 8), (2, 3)])
        rdd = self.backend.group_by_key(data)
        sum_combiner = SumCombiner()
        rdd = self.backend.map_values(rdd, sum_combiner.create_accumulator)
        rdd = self.backend.combine_accumulators_per_key(rdd, sum_combiner)
        rdd = self.backend.map_values(rdd, sum_combiner.compute_metrics)
        result = dict(rdd.collect())
        self.assertDictEqual(result, {1: 6, 2: 4, 3: 8})

    def test_map_tuple(self):
        data = [(1, 2), (3, 4)]
        dist_data = self.sc.parallelize(data)
        result = self.backend.map_tuple(dist_data, lambda a, b: a + b).collect()
        self.assertEqual(result, [3, 7])

    def test_flat_map(self):
        data = [[1, 2, 3, 4], [5, 6, 7, 8]]
        dist_data = self.sc.parallelize(data)
        self.assertEqual(
            self.backend.flat_map(dist_data, lambda x: x).collect(),
            [1, 2, 3, 4, 5, 6, 7, 8])

        data = [("a", [1, 2, 3, 4]), ("b", [5, 6, 7, 8])]
        dist_data = self.sc.parallelize(data)
        self.assertEqual(
            self.backend.flat_map(dist_data, lambda x: x[1]).collect(),
            [1, 2, 3, 4, 5, 6, 7, 8])
        self.assertEqual(
            self.backend.flat_map(
                dist_data,
                lambda x: [(x[0], y) for y in x[1]]).collect(), [("a", 1),
                                                                 ("a", 2),
                                                                 ("a", 3),
                                                                 ("a", 4),
                                                                 ("b", 5),
                                                                 ("b", 6),
                                                                 ("b", 7),
                                                                 ("b", 8)])

    def test_flatten(self):
        data1 = self.sc.parallelize([1, 2, 3, 4])
        data2 = self.sc.parallelize([5, 6, 7, 8])

        self.assertEqual(
            self.backend.flatten((data1, data2)).collect(),
            [1, 2, 3, 4, 5, 6, 7, 8])

    def test_distinct(self):
        input = self.sc.parallelize([3, 2, 1, 3, 5, 4, 1, 1, 2])
        output = self.backend.distinct(input, "distinct").collect()
        self.assertSetEqual({1, 2, 3, 4, 5}, set(output))

    @classmethod
    def tearDownClass(cls):
        cls.sc.stop()


class LocalBackendTest(unittest.TestCase):

    @classmethod
    def setUpClass(cls):
        cls.backend = LocalBackend()
        cls.data_extractors = DataExtractors(
            partition_extractor=lambda x: x[1],
            privacy_id_extractor=lambda x: x[0],
            value_extractor=lambda x: x[2])

    def test_local_map(self):
        self.assertEqual(list(self.backend.map([], lambda x: x / 0)), [])

        self.assertEqual(list(self.backend.map([1, 2, 3], str)),
                         ["1", "2", "3"])
        self.assertEqual(list(self.backend.map(range(5), lambda x: x**2)),
                         [0, 1, 4, 9, 16])

    def test_local_map_tuple(self):
        tuple_list = [(1, 2), (2, 3), (3, 4)]

        self.assertEqual(
            list(self.backend.map_tuple(tuple_list, lambda k, v: k + v)),
            [3, 5, 7])

        self.assertEqual(
            list(
                self.backend.map_tuple(tuple_list, lambda k, v:
                                       (str(k), str(v)))), [("1", "2"),
                                                            ("2", "3"),
                                                            ("3", "4")])

    def test_local_map_values(self):
        self.assertEqual(list(self.backend.map_values([], lambda x: x / 0)), [])

        tuple_list = [(1, 2), (2, 3), (3, 4)]

        self.assertEqual(list(self.backend.map_values(tuple_list, str)),
                         [(1, "2"), (2, "3"), (3, "4")])
        self.assertEqual(
            list(self.backend.map_values(tuple_list, lambda x: x**2)),
            [(1, 4), (2, 9), (3, 16)])

    def test_local_group_by_key(self):
        some_dict = [("cheese", "brie"), ("bread", "sourdough"),
                     ("cheese", "swiss")]

        self.assertEqual(list(self.backend.group_by_key(some_dict)),
                         [("cheese", ["brie", "swiss"]),
                          ("bread", ["sourdough"])])

    def test_local_filter(self):
        self.assertEqual(list(self.backend.filter([], lambda x: True)), [])
        self.assertEqual(list(self.backend.filter([], lambda x: False)), [])

        example_list = [1, 2, 2, 3, 3, 4, 2]

        self.assertEqual(
            list(self.backend.filter(example_list, lambda x: x % 2)), [1, 3, 3])
        self.assertEqual(
            list(self.backend.filter(example_list, lambda x: x < 3)),
            [1, 2, 2, 2])

    def test_local_filter_by_key_empty_keys_to_keep(self):
        col = [(7, 1), (2, 1), (3, 9), (4, 1), (9, 10)]
        keys_to_keep = []
        result = self.backend.filter_by_key(col, keys_to_keep, "filter_by_key")
        self.assertEqual(list(result), [])

    def test_local_filter_by_key_remove(self):
        col = [(7, 1), (2, 1), (3, 9), (4, 1), (9, 10)]
        keys_to_keep = [7, 9]
        result = self.backend.filter_by_key(col, keys_to_keep, "filter_by_key")
        self.assertEqual(list(result), [(7, 1), (9, 10)])

    def test_local_keys(self):
        self.assertEqual(list(self.backend.keys([])), [])

        example_list = [(1, 2), (2, 3), (3, 4), (4, 8)]

        self.assertEqual(list(self.backend.keys(example_list)), [1, 2, 3, 4])

    def test_local_values(self):
        self.assertEqual(list(self.backend.values([])), [])

        example_list = [(1, 2), (2, 3), (3, 4), (4, 8)]

        self.assertEqual(list(self.backend.values(example_list)), [2, 3, 4, 8])

    def test_local_count_per_element(self):
        example_list = [1, 2, 3, 4, 5, 6, 1, 4, 0, 1]
        result = self.backend.count_per_element(example_list)

        self.assertEqual(dict(result), {
            1: 3,
            2: 1,
            3: 1,
            4: 2,
            5: 1,
            6: 1,
            0: 1
        })

    def test_sum_per_key(self):
        data = [(1, 2), (2, 1), (1, 4), (3, 8), (2, -3), (10, 5)]
        result = list(self.backend.sum_per_key(data))
        self.assertEqual(result, [(1, 6), (2, -2), (3, 8), (10, 5)])

    def test_local_combine_accumulators_per_key(self):
        data = [(1, 2), (2, 1), (1, 4), (3, 8), (2, 3)]
        col = self.backend.group_by_key(data)
        sum_combiner = SumCombiner()
        col = self.backend.map_values(col, sum_combiner.create_accumulator)
        col = self.backend.combine_accumulators_per_key(col, sum_combiner)
        col = self.backend.map_values(col, sum_combiner.compute_metrics)
        result = list(col)
        self.assertEqual(result, [(1, 6), (2, 4), (3, 8)])

    def test_local_combine_accumulators_per_key(self):
        data = [(1, 2), (2, 1), (1, 4), (3, 8), (2, 3)]
        col = self.backend.reduce_per_key(data, lambda x, y: x + y, "Reduce")
        result = list(col)
        self.assertEqual(result, [(1, 6), (2, 4), (3, 8)])

    def test_local_combine_accumulators_per_key(self):
        data = [1, 2, 3, 4, 5]
        col = self.backend.to_list(data, "To list")
        result = list(col)
        self.assertEqual(result, [[1, 2, 3, 4, 5]])

    def test_laziness(self):

        def exceptions_generator_function():
            yield 1 / 0

        def assert_laziness(operator, *args):
            try:
                operator(exceptions_generator_function(), *args)
            except ZeroDivisionError:
                self.fail(f"local {operator.__name__} is not lazy")

        # reading from exceptions_generator_function() results in error:
        self.assertRaises(ZeroDivisionError, next,
                          exceptions_generator_function())

        # lazy operators accept exceptions_generator_function()
        # as argument without raising errors:
        assert_laziness(self.backend.map, str)
        assert_laziness(self.backend.map_values, str)
        assert_laziness(self.backend.filter, bool)
        assert_laziness(self.backend.values)
        assert_laziness(self.backend.keys)
        assert_laziness(self.backend.count_per_element)
        assert_laziness(self.backend.sum_per_key)
        assert_laziness(self.backend.flat_map, str)
        assert_laziness(self.backend.sample_fixed_per_key, int)
        assert_laziness(self.backend.filter_by_key, list)
        assert_laziness(self.backend.distinct, str)

    def test_local_sample_fixed_per_key_requires_no_discarding(self):
        input_col = [("pid1", ('pk1', 1)), ("pid1", ('pk2', 1)),
                     ("pid1", ('pk3', 1)), ("pid2", ('pk4', 1))]
        n = 3

        sample_fixed_per_key_result = list(
            self.backend.sample_fixed_per_key(input_col, n))

        expected_result = [("pid1", [('pk1', 1), ('pk2', 1), ('pk3', 1)]),
                           ("pid2", [('pk4', 1)])]
        self.assertEqual(sample_fixed_per_key_result, expected_result)

    def test_local_sample_fixed_per_key_with_sampling(self):
        input_col = [(("pid1", "pk1"), 1), (("pid1", "pk1"), 1),
                     (("pid1", "pk1"), 1), (("pid1", "pk1"), 1),
                     (("pid1", "pk1"), 1), (("pid1", "pk2"), 1),
                     (("pid1", "pk2"), 1)]
        n = 3

        sample_fixed_per_key_result = list(
            self.backend.sample_fixed_per_key(input_col, n))

        self.assertTrue(
            all(
                map(lambda pid_pk_v: len(pid_pk_v[1]) <= n,
                    sample_fixed_per_key_result)))

    def test_local_flat_map(self):
        input_col = [[1, 2, 3, 4], [5, 6, 7, 8]]
        self.assertEqual(list(self.backend.flat_map(input_col, lambda x: x)),
                         [1, 2, 3, 4, 5, 6, 7, 8])

        input_col = [("a", [1, 2, 3, 4]), ("b", [5, 6, 7, 8])]
        self.assertEqual(list(self.backend.flat_map(input_col, lambda x: x[1])),
                         [1, 2, 3, 4, 5, 6, 7, 8])
        self.assertEqual(
            list(
                self.backend.flat_map(input_col,
                                      lambda x: [(x[0], y) for y in x[1]])),
            [("a", 1), ("a", 2), ("a", 3), ("a", 4), ("b", 5), ("b", 6),
             ("b", 7), ("b", 8)])

    def test_local_group_by_key(self):
        some_dict = [("cheese", "brie"), ("bread", "sourdough"),
                     ("cheese", "swiss")]

        self.assertEqual(list(self.backend.group_by_key(some_dict)),
                         [("cheese", ["brie", "swiss"]),
                          ("bread", ["sourdough"])])

    def test_flatten(self):
        data1, data2, data3 = [1, 2, 3, 4], [5, 6, 7, 8], [9, 10]

        self.assertEqual([1, 2, 3, 4, 5, 6, 7, 8, 9, 10],
                         list(self.backend.flatten((data1, data2, data3))))

    def test_distinct(self):
        input = [3, 2, 1, 3, 5, 4, 1, 1, 2]
        output = set(self.backend.distinct(input, "distinct"))
        self.assertSetEqual({1, 2, 3, 4, 5}, output)


@unittest.skipIf(sys.platform == 'win32' or sys.platform == 'darwin',
                 "Problems with serialisation on Windows and macOS")
class MultiProcLocalBackendTest(unittest.TestCase):

    @staticmethod
    def partition_extract(x):
        return x[1]

    @staticmethod
    def privacy_id_extract(x):
        return x[0]

    @staticmethod
    def value_extract(x):
        return x[2]

    @classmethod
    def setUpClass(cls):
        cls.backend = MultiProcLocalBackend(n_jobs=1)
        cls.data_extractors = DataExtractors(
            partition_extractor=cls.partition_extract,
            privacy_id_extractor=cls.privacy_id_extract,
            value_extractor=cls.value_extract)

    def _sort_dataset(self, data):
        if isinstance(data, (str, int, float)):
            return data
        if isinstance(data, tuple):
            return tuple(self._sort_dataset(x) for x in data)
        data = list(data)

        def sortfn(x):
            # make everything a sortable thing!
            if isinstance(x, list):
                return self._sort_dataset(tuple(x))
            return x

        return sorted(data, key=sortfn)

    def assertDatasetsEqual(self, first, second, toplevel=True):
        if toplevel:
            first = self._sort_dataset(first)
            second = self._sort_dataset(second)
        self.assertEqual(type(first), type(second))
        if isinstance(first, (str, int, float)):
            self.assertEqual(first, second)
        elif isinstance(first, tuple):
            self.assertEqual(len(first), len(second))
            if len(first) == 2:
                # key value pair
                k1, v1 = first
                k2, v2 = second
                self.assertEqual(k1, k2)
                self.assertDatasetsEqual(v1, v2, False)
            else:
                self.assertEqual(first, second)
        else:  # all other itearble instances
            first = list(first)
            second = list(second)
            self.assertEqual(len(first), len(second))
            for e1, e2 in zip(first, second):
                self.assertDatasetsEqual(e1, e2, False)

    @pytest.mark.timeout(10)
    def test_multiproc_map(self):
        self.assertDatasetsEqual(list(self.backend.map([], lambda x: x / 0)),
                                 [])
        self.assertDatasetsEqual(list(self.backend.map([1, 2, 3], str)),
                                 ["1", "2", "3"])
        self.assertDatasetsEqual(
            list(self.backend.map(range(5), lambda x: x**2)), [0, 1, 4, 9, 16])

    @pytest.mark.timeout(10)
    def test_multiproc_map_tuple(self):
        tuple_list = [(1, 2), (2, 3), (3, 4)]

        self.assertDatasetsEqual(
            list(self.backend.map_tuple(tuple_list, lambda k, v: k + v)),
            [3, 5, 7])

        self.assertDatasetsEqual(
            list(
                self.backend.map_tuple(tuple_list, lambda k, v:
                                       (str(k), str(v)))), [("1", "2"),
                                                            ("2", "3"),
                                                            ("3", "4")])

    @pytest.mark.timeout(10)
    def test_multiproc_map_values(self):
        self.assertDatasetsEqual(
            list(self.backend.map_values([], lambda x: x / 0)), [])

        tuple_list = [(1, 2), (2, 3), (3, 4)]

        self.assertDatasetsEqual(list(self.backend.map_values(tuple_list, str)),
                                 [(1, "2"), (2, "3"), (3, "4")])
        self.assertDatasetsEqual(
            list(self.backend.map_values(tuple_list, lambda x: x**2)),
            [(1, 4), (2, 9), (3, 16)])

    @pytest.mark.timeout(10)
    def test_multiproc_group_by_key(self):
        some_dict = [("cheese", "brie"), ("bread", "sourdough"),
                     ("cheese", "swiss")]

        self.assertDatasetsEqual(list(self.backend.group_by_key(some_dict)),
                                 [("cheese", ["brie", "swiss"]),
                                  ("bread", ["sourdough"])])

    @pytest.mark.timeout(10)
    def test_multiproc_filter(self):
        self.assertDatasetsEqual(list(self.backend.filter([], lambda x: True)),
                                 [])
        self.assertDatasetsEqual(list(self.backend.filter([], lambda x: False)),
                                 [])

        example_list = [1, 2, 2, 3, 3, 4, 2]

        self.assertDatasetsEqual(
            list(self.backend.filter(example_list, lambda x: x % 2)), [1, 3, 3])
        self.assertDatasetsEqual(
            list(self.backend.filter(example_list, lambda x: x < 3)),
            [1, 2, 2, 2])

    @pytest.mark.timeout(10)
    def test_multiproc_filter_by_key_empty_keys_to_keep(self):
        col = [(7, 1), (2, 1), (3, 9), (4, 1), (9, 10)]
        keys_to_keep = []
        result = self.backend.filter_by_key(col, keys_to_keep, "filter_by_key")
        self.assertEqual(list(result), [])

    @pytest.mark.timeout(10)
    def test_multiproc_filter_by_key_remove(self):
        col = [(7, 1), (2, 1), (3, 9), (4, 1), (9, 10)]
        keys_to_keep = [7, 9]
        result = self.backend.filter_by_key(col, keys_to_keep, "filter_by_keys")
        self.assertDatasetsEqual(list(result), [(7, 1), (9, 10)])

    @pytest.mark.timeout(10)
    def test_multiproc_keys(self):
        self.assertEqual(list(self.backend.keys([])), [])

        example_list = [(1, 2), (2, 3), (3, 4), (4, 8)]

        self.assertDatasetsEqual(list(self.backend.keys(example_list)),
                                 [1, 2, 3, 4])

    @pytest.mark.timeout(10)
    def test_multiproc_values(self):
        self.assertEqual(list(self.backend.values([])), [])

        example_list = [(1, 2), (2, 3), (3, 4), (4, 8)]

        self.assertDatasetsEqual(list(self.backend.values(example_list)),
                                 [2, 3, 4, 8])

    @pytest.mark.timeout(10)
    def test_multiproc_count_per_element(self):
        example_list = [1, 2, 3, 4, 5, 6, 1, 4, 0, 1]
        result = dict(self.backend.count_per_element(example_list))

        self.assertDictEqual(result, {1: 3, 2: 1, 3: 1, 4: 2, 5: 1, 6: 1, 0: 1})

    @pytest.mark.timeout(10)
    def test_multiproc_sample_fixed_per_key_requires_no_discarding(self):
        input_col = [("pid1", ('pk1', 1)), ("pid1", ('pk2', 1)),
                     ("pid1", ('pk3', 1)), ("pid2", ('pk4', 1))]
        n = 3

        sample_fixed_per_key_result = list(
            self.backend.sample_fixed_per_key(input_col, n))

        expected_result = [("pid1", [('pk1', 1), ('pk2', 1), ('pk3', 1)]),
                           ("pid2", [('pk4', 1)])]
        self.assertDatasetsEqual(sample_fixed_per_key_result, expected_result)

    @pytest.mark.timeout(10)
    def test_multiproc_sample_fixed_per_key_with_sampling(self):
        input_col = [(("pid1", "pk1"), 1), (("pid1", "pk1"), 1),
                     (("pid1", "pk1"), 1), (("pid1", "pk1"), 1),
                     (("pid1", "pk1"), 1), (("pid1", "pk2"), 1),
                     (("pid1", "pk2"), 1)]
        n = 3

        sample_fixed_per_key_result = list(
            self.backend.sample_fixed_per_key(input_col, n))

        self.assertTrue(
            all(
                map(lambda pid_pk_v: len(pid_pk_v[1]) <= n,
                    sample_fixed_per_key_result)))

    @pytest.mark.timeout(10)
    def test_multiproc_flat_map(self):
        input_col = [[1, 2, 3, 4], [5, 6, 7, 8]]
        self.assertDatasetsEqual(
            list(self.backend.flat_map(input_col, lambda x: x)),
            [1, 2, 3, 4, 5, 6, 7, 8])

        input_col = [("a", [1, 2, 3, 4]), ("b", [5, 6, 7, 8])]
        self.assertDatasetsEqual(
            list(self.backend.flat_map(input_col, lambda x: x[1])),
            [1, 2, 3, 4, 5, 6, 7, 8])
        self.assertDatasetsEqual(
            list(
                self.backend.flat_map(input_col,
                                      lambda x: [(x[0], y) for y in x[1]])),
            [("a", 1), ("a", 2), ("a", 3), ("a", 4), ("b", 5), ("b", 6),
             ("b", 7), ("b", 8)])

    # @pytest.mark.timeout(10)
    def test_multiproc_group_by_key(self):
        some_dict = [("cheese", "brie"), ("bread", "sourdough"),
                     ("cheese", "swiss")]

        result = sorted(self.backend.group_by_key(some_dict))
        result = [(k, sorted(v)) for k, v in result]

        self.assertEqual(result, [
            ("bread", ["sourdough"]),
            ("cheese", ["brie", "swiss"]),
        ])

    def test_laziness(self):

        def exceptions_generator_function():
            yield 1 / 0

        def assert_laziness(operator, *args):
            try:
                operator(exceptions_generator_function(), *args)
            except ZeroDivisionError:
                self.fail(f"local {operator.__name__} is not lazy")

        # reading from exceptions_generator_function() results in error:
        self.assertRaises(ZeroDivisionError, next,
                          exceptions_generator_function())

        # lazy operators accept exceptions_generator_function()
        # as argument without raising errors:
        assert_laziness(self.backend.map, str)
        assert_laziness(self.backend.map_values, str)
        assert_laziness(self.backend.filter, bool)
        assert_laziness(self.backend.values)
        assert_laziness(self.backend.keys)
        assert_laziness(self.backend.count_per_element)
        assert_laziness(self.backend.flat_map, str)
        assert_laziness(self.backend.sample_fixed_per_key, int)


class SumCombiner(dp_combiners.Combiner):

    def create_accumulator(self, values) -> float:
        return sum(values)

    def merge_accumulators(self, sum1: float, sum2: float):
        return sum1 + sum2

    def compute_metrics(self, sum: float) -> float:
        return sum

    def metrics_names(self) -> List[str]:
        return ['sum']

    def explain_computation(self) -> str:
        return "Compute non-dp Sum for tests"


if __name__ == '__main__':
    unittest.main()<|MERGE_RESOLUTION|>--- conflicted
+++ resolved
@@ -331,13 +331,8 @@
     @unittest.skipIf(
         sys.platform == "darwin" and sys.version_info.major == 3 and
         (sys.version_info.minor == 8 or sys.version_info.minor == 9),
-<<<<<<< HEAD
         "There are some problems with PySpark setup on macOS in python 3.8 and 3.9."
     )
-=======
-        "There are some problems with PySpark setup on macOS in python 3.8 "
-        "and 3.9.")
->>>>>>> eac9bcbe
     def test_combine_accumulators_per_key(self):
         data = self.sc.parallelize([(1, 2), (2, 1), (1, 4), (3, 8), (2, 3)])
         rdd = self.backend.group_by_key(data)
